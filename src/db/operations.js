/**
 * Database operations module for the item parser system.
 */

import { pool } from "./config.js";

async function ensureLastModifiedColumn(client, table) {
  try {
    const checkQuery = `SHOW COLUMNS FROM \`${table}\` LIKE 'lastModified'`;
    const [rows] = await client.query(checkQuery);
    if (rows.length === 0) {
      const alterQuery = `ALTER TABLE \`${table}\` ADD COLUMN \`lastModified\` TIMESTAMP DEFAULT CURRENT_TIMESTAMP ON UPDATE CURRENT_TIMESTAMP`;
      await client.query(alterQuery);
    }
  } catch (err) {
    // Ignore errors, e.g., insufficient permissions
  }
}

/**
 * Function to save an item recipe to the MySQL database
 * @param {Object} item - Item object to save
 * @returns {Promise} - Promise that resolves when the item is saved
 */
async function saveItemRecipeToDatabase(item) {
  const client = await pool.getConnection();
  try {
    await ensureLastModifiedColumn(client, 'DatabaseItemRecipes');
    const query = `
      INSERT INTO \`DatabaseItemRecipes\` (
        id, name, description, type, tag, icon, \`rarityMin\`, \`rarityMax\`, level, \`statsId\`,
        \`learnableRecipeIds\`, \`rewardId\`, layout, \`typeDescription\`
      ) VALUES (
        ?, ?, ?, ?, ?, ?, ?, ?, ?, ?, ?, ?, ?, ?
      ) ON DUPLICATE KEY UPDATE
        name = VALUES(name),
        description = VALUES(description),
        type = VALUES(type),
        tag = VALUES(tag),
        icon = VALUES(icon),
        \`rarityMin\` = VALUES(\`rarityMin\`),
        \`rarityMax\` = VALUES(\`rarityMax\`),
        level = VALUES(level),
        \`statsId\` = VALUES(\`statsId\`),
        \`learnableRecipeIds\` = VALUES(\`learnableRecipeIds\`),
        \`rewardId\` = VALUES(\`rewardId\`),
        layout = VALUES(layout),
        \`typeDescription\` = VALUES(\`typeDescription\`),
        lastModified = CURRENT_TIMESTAMP
    `;

    const values = [
      item.id,
      item.name,
      JSON.stringify(item.description || []),
      item.type ?? null,
      JSON.stringify(item.tag || []),
      item.icon ?? null,
      item.rarityMin ?? null,
      item.rarityMax ?? null,
      item.level ?? null,
      item.statsId ?? null,
      JSON.stringify(item.learnableRecipeIds || []),
      JSON.stringify(item.rewardId || []),
      item.layout || "itemRecipe",
      item.typeDescription || "",
    ];

    await client.execute(query, values);
  } catch (error) {
    console.error(`Error saving item to database: ${error.message}`);
    throw error;
  } finally {
    client.release();
  }
}

/**
 * Function to save stat data to the MySQL database
 * @param {Object} statData - Stat data object to save
 * @returns {Promise} - Promise that resolves when the stat data is saved
 */
async function saveStatToDatabase(statData) {
  const client = await pool.getConnection();
  try {
    await ensureLastModifiedColumn(client, 'DatabaseStats');
    // Insert into DatabaseStats table
    const query = `
      INSERT INTO \`DatabaseStats\` (
        id, common, uncommon, rare, heroic, epic, legendary, artifact, durability
      ) VALUES (
        ?, ?, ?, ?, ?, ?, ?, ?, ?
      ) ON DUPLICATE KEY UPDATE
        common = VALUES(common),
        uncommon = VALUES(uncommon),
        rare = VALUES(rare),
        heroic = VALUES(heroic),
        epic = VALUES(epic),
        legendary = VALUES(legendary),
        artifact = VALUES(artifact),
        durability = VALUES(durability),
        lastModified = CURRENT_TIMESTAMP
    `;

    // Convert each rarity object to JSON string
    const values = [
      statData.id ?? null,
      JSON.stringify(statData.common || {}),
      JSON.stringify(statData.uncommon || {}),
      JSON.stringify(statData.rare || {}),
      JSON.stringify(statData.heroic || {}),
      JSON.stringify(statData.epic || {}),
      JSON.stringify(statData.legendary || {}),
      JSON.stringify(statData.artifact || {}),
      JSON.stringify(statData.durability || {}),
    ];

    await client.execute(query, values);
  } catch (error) {
    console.error(`Error saving stat data to database: ${error.message}`);
    throw error;
  } finally {
    client.release();
  }
}

/**
 * Function to save set bonus data to the MySQL database
 * @param {Object} setBonusData - Set bonus data object to save
 * @returns {Promise} - Promise that resolves when the set bonus data is saved
 */
async function saveSetBonusToDatabase(setBonusData) {
  const client = await pool.getConnection();
  try {
    await ensureLastModifiedColumn(client, 'DatabaseSetBonuses');
    // Insert into DatabaseSetBonuses table
    const query = `
      INSERT INTO \`DatabaseSetBonuses\` (
        id, name, \`setEffects\`
      ) VALUES (
        ?, ?, ?
      ) ON DUPLICATE KEY UPDATE
        name = VALUES(name),
        \`setEffects\` = VALUES(\`setEffects\`),
        lastModified = CURRENT_TIMESTAMP
    `;

    // Convert setEffects array to JSON string
    const values = [
      setBonusData.id ?? null,
      setBonusData.name ?? null,
      JSON.stringify(setBonusData.setEffects || []),
    ];

    await client.execute(query, values);
  } catch (error) {
    console.error(`Error saving set bonus data to database: ${error.message}`);
    throw error;
  } finally {
    client.release();
  }
}

/**
 * Function to save enchantment definition data to the MySQL database
 * @param {Object} enchantmentDefData - Enchantment definition data object to save
 * @returns {Promise} - Promise that resolves when the enchantment definition data is saved
 */
async function saveEnchantmentDefToDatabase(enchantmentDefData) {
  const client = await pool.getConnection();
  try {
    await ensureLastModifiedColumn(client, 'DatabaseEnchantmentDef');
    // Insert into DatabaseEnchantmentDef table
    const query = `
      INSERT INTO \`DatabaseEnchantmentDef\` (
        id, name, levels
      ) VALUES (
        ?, ?, ?
      ) ON DUPLICATE KEY UPDATE
        name = VALUES(name),
        levels = VALUES(levels),
        lastModified = CURRENT_TIMESTAMP
    `;

    const values = [
      enchantmentDefData.id ?? null,
      enchantmentDefData.name ?? null,
      enchantmentDefData.levels || [],
    ];

    await client.execute(query, values);
  } catch (error) {
    console.error(
      `Error saving enchantment definition data to database: ${error.message}`
    );
    throw error;
  } finally {
    client.release();
  }
}

/**
 * Function to save enchantment level data to the MySQL database
 * @param {Object} enchantmentLevelData - Enchantment level data object to save
 * @returns {Promise} - Promise that resolves when the enchantment level data is saved
 */
async function saveEnchantmentLevelToDatabase(enchantmentLevelData) {
  const client = await pool.getConnection();
  try {
    await ensureLastModifiedColumn(client, 'DatabaseEnchantmentLevel');
    // Insert into DatabaseEnchantmentLevel table
    const query = `
      INSERT INTO \`DatabaseEnchantmentLevel\` (
        id, name, \`primary\`, core, cost, success, failure, loss, \`all\`, \`break\`
      ) VALUES (
        ?, ?, ?, ?, ?, ?, ?, ?, ?, ?
      ) ON DUPLICATE KEY UPDATE
        name = VALUES(name),
        \`primary\` = VALUES(\`primary\`),
        core = VALUES(core),
        cost = VALUES(cost),
        success = VALUES(success),
        failure = VALUES(failure),
        loss = VALUES(loss),
        \`all\` = VALUES(\`all\`),
        \`break\` = VALUES(\`break\`),
        lastModified = CURRENT_TIMESTAMP
    `;

    const values = [
      enchantmentLevelData.id ?? null,
      enchantmentLevelData.name ?? null,
      enchantmentLevelData.primary ?? null,
      enchantmentLevelData.core ?? null,
      enchantmentLevelData.cost ?? null,
      enchantmentLevelData.success ?? null,
      enchantmentLevelData.failure ?? null,
      enchantmentLevelData.loss ?? null,
      enchantmentLevelData.all ?? null,
      enchantmentLevelData.break ?? null,
    ];

    await client.execute(query, values);
  } catch (error) {
    console.error(
      `Error saving enchantment level data to database: ${error.message}`
    );
    throw error;
  } finally {
    client.release();
  }
}

/**
 * Function to save a recipe to the MySQL database
 * @param {Object} item - Item object to save
 * @returns {Promise} - Promise that resolves when the item is saved
 */
async function saveRecipeToDatabase(item) {
  const client = await pool.getConnection();
  try {
    await ensureLastModifiedColumn(client, 'DatabaseRecipes');
    // Values are stored as JSON strings for MySQL
    const query = `
      INSERT INTO \`DatabaseRecipes\` (
        id, name, profession, certification, learnable, \`overrideName\`, overrides, tags,
        fuel, \`baseDuration\`, \`rewardId\`, \`primaryResourceCosts\`, \`generalResourceCost\`,
        \`qualityFormula\`, \`craftingCurrencyCostId\`, \`rewardItem\`, layout
      ) VALUES (
        ?, ?, ?, ?, ?, ?, ?, ?, ?, ?, ?, ?, ?, ?, ?, ?, ?
      ) ON DUPLICATE KEY UPDATE
        name = VALUES(name),
        profession = VALUES(profession),
        certification = VALUES(certification),
        learnable = VALUES(learnable),
        \`overrideName\` = VALUES(\`overrideName\`),
        overrides = VALUES(overrides),
        tags = VALUES(tags),
        fuel = VALUES(fuel),
        \`baseDuration\` = VALUES(\`baseDuration\`),
        \`rewardId\` = VALUES(\`rewardId\`),
        \`primaryResourceCosts\` = VALUES(\`primaryResourceCosts\`),
        \`generalResourceCost\` = VALUES(\`generalResourceCost\`),
        \`qualityFormula\` = VALUES(\`qualityFormula\`),
        \`craftingCurrencyCostId\` = VALUES(\`craftingCurrencyCostId\`),
        \`rewardItem\` = VALUES(\`rewardItem\`),
        layout = VALUES(layout),
        lastModified = CURRENT_TIMESTAMP
    `;

    const values = [
      item.id ?? null,
      item.name ?? null,
      item.profession ?? null,
      item.certification ?? null,
      item.learnable ?? null,
      item.overrideName ?? null,
      JSON.stringify(item.overrides || []),
      JSON.stringify(item.tags || []),
      item.fuel ?? null,
      item.baseDuration ?? null,
      item.rewardId ?? null,
      JSON.stringify(item.primaryResourceCosts || []),
      JSON.stringify(item.generalResourceCost || []),
      item.qualityFormula ?? null,
      item.craftingCurrencyCostId ?? null,
      JSON.stringify(item.rewardItem || []),
      item.layout || "recipe",
    ];

    await client.execute(query, values);
  } catch (error) {
    console.error(`Error saving recipe to database: ${error.message}`);
    throw error;
  } finally {
    client.release();
  }
}

/**
 * Batch version of findItemRecipes to get recipes for multiple items at once
 * @param {string[]} itemIds - Array of item IDs to find recipes for
 * @returns {Object} Map of itemId to array of recipe IDs
 */
async function batchFindItemRecipes(itemIds) {
  if (!itemIds || itemIds.length === 0) {
    return {};
  }

  const client = await pool.getConnection();
  try {
    const query = `
      SELECT r.id, jt.item_id
      FROM \`DatabaseItemRecipes\` r
<<<<<<< HEAD
      JOIN JSON_TABLE(
        COALESCE(r.learnableRecipeIds, '[]'),
        '$[*]' COLUMNS(item_id VARCHAR(255) PATH '$')
      ) as jt
=======
      JOIN JSON_TABLE(CAST(r.learnableRecipeIds AS JSON), '$[*]' COLUMNS(item_id VARCHAR(255) PATH '$')) as jt
>>>>>>> 6fd36cb6
      WHERE jt.item_id IN (?)
    `;

    const [rows] = await client.execute(query, [itemIds]);

    // Create a map of itemId -> recipeIds
    const recipeMap = {};

    // Initialize all requested IDs with empty arrays
    itemIds.forEach((id) => {
      recipeMap[id] = [];
    });

    // Populate the map with the results
    rows.forEach((row) => {
      if (row.item_id && recipeMap[row.item_id]) {
        recipeMap[row.item_id].push(row.recipe_item_id);
      }
    });

    return recipeMap;
  } catch (error) {
    console.error(`Error batch finding item recipes: ${error.message}`);
    return {};
  } finally {
    client.release();
  }
}

/**
 * Batch version of saveItemGearToDatabase to save multiple items at once
 * @param {Array} items - Array of item objects to save
 */
async function batchSaveEquipmentToDatabase(items) {
  if (!items || items.length === 0) {
    return;
  }

  const client = await pool.getConnection();
  try {
    await ensureLastModifiedColumn(client, 'DatabaseEquipment');
    // Begin transaction
    await client.query("BEGIN");

    // Prepare the query
    const query = `
      INSERT INTO \`DatabaseEquipment\` (
        id, name, \`typeDescription\`, description, type, subtype, tag, icon, \`rarityMin\`, \`rarityMax\`,
        \`statsId\`, level, grade, \`itemRecipeId\`, layout
      ) VALUES (?, ?, ?, ?, ?, ?, ?, ?, ?, ?, ?, ?, ?, ?, ?)
      ON DUPLICATE KEY UPDATE
        name = VALUES(name),
        \`typeDescription\` = VALUES(\`typeDescription\`),
        description = VALUES(description),
        type = VALUES(type),
        subtype = VALUES(subtype),
        tag = VALUES(tag),
        icon = VALUES(icon),
        \`rarityMin\` = VALUES(\`rarityMin\`),
        \`rarityMax\` = VALUES(\`rarityMax\`),
        \`statsId\` = VALUES(\`statsId\`),
        level = VALUES(level),
        grade = VALUES(grade),
        \`itemRecipeId\` = VALUES(\`itemRecipeId\`),
        layout = VALUES(layout),
        lastModified = CURRENT_TIMESTAMP
    `;

    // Create an array of promises for all insert operations
    const batchSize = 100; // Adjust based on your DB performance
    for (let i = 0; i < items.length; i += batchSize) {
      const batch = items.slice(i, i + batchSize);
      const promises = batch.map((item) => {
        const values = [
          item.id ?? null,
          item.name ?? null,
          item.typeDescription ?? null,
          JSON.stringify(item.description || []),
          item.type ?? null,
          item.subType ?? null,
          JSON.stringify(item.tag || []),
          item.icon ?? null,
          item.rarityMin ?? null,
          item.rarityMax ?? null,
          item.statsId ?? null,
          item.level ?? null,
          item.grade ?? null,
          JSON.stringify(item.itemRecipeId || []),
          item.layout || "equipment",
        ];
        return client.execute(query, values);
      });

      // Execute all queries in this batch
      await Promise.all(promises);
    }

    // Commit the transaction
    await client.query("COMMIT");

    console.log(`Successfully saved ${items.length} items in batch operation`);
  } catch (error) {
    // Rollback in case of error
    await client.query("ROLLBACK");
    console.error(`Error in batch save operation: ${error.message}`);
    throw error;
  } finally {
    client.release();
  }
}

/**
 * Batch version of saveItemGearToDatabase to save multiple items at once
 * @param {Array} items - Array of item objects to save
 */
async function batchSaveGearToDatabase(items) {
  if (!items || items.length === 0) {
    return;
  }

  const client = await pool.getConnection();
  try {
    await ensureLastModifiedColumn(client, 'DatabaseGear');
    // Begin transaction
    await client.query("BEGIN");

    // Prepare the query
    const query = `
      INSERT INTO \`DatabaseGear\` (
        id, name, \`typeDescription\`, description, type, subtype, tag, icon, \`rarityMin\`, \`rarityMax\`,
        slots, \`statsId\`, \`setBonusIds\`, level, grade, \`enchantmentId\`, \`deconstructionRecipeId\`,
        \`itemRecipeId\`, layout
      ) VALUES (?, ?, ?, ?, ?, ?, ?, ?, ?, ?, ?, ?, ?, ?, ?,
        ?, ?, ?, ?)
      ON DUPLICATE KEY UPDATE
        name = VALUES(name),
        \`typeDescription\` = VALUES(\`typeDescription\`),
        description = VALUES(description),
        type = VALUES(type),
        subtype = VALUES(subtype),
        tag = VALUES(tag),
        icon = VALUES(icon),
        \`rarityMin\` = VALUES(\`rarityMin\`),
        \`rarityMax\` = VALUES(\`rarityMax\`),
        slots = VALUES(slots),
        \`statsId\` = VALUES(\`statsId\`),
        \`setBonusIds\` = VALUES(\`setBonusIds\`),
        level = VALUES(level),
        grade = VALUES(grade),
        \`enchantmentId\` = VALUES(\`enchantmentId\`),
        \`deconstructionRecipeId\` = VALUES(\`deconstructionRecipeId\`),
        \`itemRecipeId\` = VALUES(\`itemRecipeId\`),
        layout = VALUES(layout),
        lastModified = CURRENT_TIMESTAMP
    `;

    // Create an array of promises for all insert operations
    const batchSize = 100; // Adjust based on your DB performance
    for (let i = 0; i < items.length; i += batchSize) {
      const batch = items.slice(i, i + batchSize);
      const promises = batch.map((item) => {
        const values = [
          item.id ?? null,
          item.name ?? null,
          item.typeDescription ?? null,
          JSON.stringify(item.description || []),
          item.type ?? null,
          item.subType ?? null,
          JSON.stringify(item.tag || []),
          item.icon ?? null,
          item.rarityMin ?? null,
          item.rarityMax ?? null,
          JSON.stringify(item.slots || []),
          item.statsId ?? null,
          JSON.stringify(item.setBonusIds || []),
          item.level ?? null,
          item.grade ?? null,
          item.enchantmentId ?? null,
          item.deconstructionRecipeId ?? null,
          JSON.stringify(item.itemRecipeId || []),
          item.layout || "gear",
        ];
        return client.execute(query, values);
      });

      // Execute all queries in this batch
      await Promise.all(promises);
    }

    // Commit the transaction
    await client.query("COMMIT");

    console.log(`Successfully saved ${items.length} items in batch operation`);
  } catch (error) {
    // Rollback in case of error
    await client.query("ROLLBACK");
    console.error(`Error in batch save operation: ${error.message}`);
    throw error;
  } finally {
    client.release();
  }
}

/**
 * Batch version of findRecipes to get recipes for multiple items at once
 * @param {string[]} itemIds - Array of item IDs to find recipes for
 * @returns {Object} Map of itemId to array of recipe IDs
 */
async function batchFindRecipes(itemIds) {
  if (!itemIds || itemIds.length === 0) {
    return {};
  }

  const client = await pool.getConnection();
  try {
    const query = `
      SELECT r.id, jt.item_id
      FROM \`DatabaseRecipes\` r
      JOIN JSON_TABLE(r.rewardItem, '$[*]' COLUMNS(item_id VARCHAR(255) PATH '$')) as jt
      WHERE jt.item_id IN (?)
    `;

    const [rows] = await client.execute(query, [itemIds]);

    // Create a map of itemId -> recipeIds
    const recipeMap = {};

    // Initialize all requested IDs with empty arrays
    itemIds.forEach((id) => {
      recipeMap[id] = [];
    });

    // Populate the map with the results
    rows.forEach((row) => {
      if (row.item_id && recipeMap[row.item_id]) {
        recipeMap[row.item_id].push(row.id);
      }
    });

    return recipeMap;
  } catch (error) {
    console.error(`Error batch finding recipes: ${error.message}`);
    return {};
  } finally {
    client.release();
  }
}

/**
 * Batch version of saveItemToDatabase to save multiple items at once
 * @param {Array} items - Array of item objects to save
 */
async function batchSaveItemsToDatabase(items) {
  if (!items || items.length === 0) {
    return;
  }

  const client = await pool.getConnection();
  try {
    await ensureLastModifiedColumn(client, 'DatabaseItems');
    // Begin transaction
    await client.query("BEGIN");

    // Prepare the query
    const query = `
      INSERT INTO \`DatabaseItems\` (
        id, name, description, type, tag, icon, \`rarityMin\`, \`rarityMax\`, level, \`statsId\`,
        \`itemRecipeId\`, \`recipeId\`, layout, \`typeDescription\`
      ) VALUES (
        ?, ?, ?, ?, ?, ?, ?, ?, ?, ?, ?, ?, ?, ?
      ) ON DUPLICATE KEY UPDATE
        name = VALUES(name),
        description = VALUES(description),
        type = VALUES(type),
        tag = VALUES(tag),
        icon = VALUES(icon),
        \`rarityMin\` = VALUES(\`rarityMin\`),
        \`rarityMax\` = VALUES(\`rarityMax\`),
        level = VALUES(level),
        \`statsId\` = VALUES(\`statsId\`),
        \`itemRecipeId\` = VALUES(\`itemRecipeId\`),
        \`recipeId\` = VALUES(\`recipeId\`),
        layout = VALUES(layout),
        \`typeDescription\` = VALUES(\`typeDescription\`),
        lastModified = CURRENT_TIMESTAMP
    `;

    // Create an array of promises for all insert operations
    const batchSize = 100; // Adjust based on your DB performance
    for (let i = 0; i < items.length; i += batchSize) {
      const batch = items.slice(i, i + batchSize);
      const promises = batch.map((item) => {
        const values = [
          item.id ?? null,
          item.name ?? null,
          JSON.stringify(item.description || []),
          item.type ?? null,
          JSON.stringify(item.tag || []),
          item.icon ?? null,
          item.rarityMin ?? null,
          item.rarityMax ?? null,
          item.level ?? null,
          item.statsId ?? null,
          JSON.stringify(item.itemRecipeId || []),
          JSON.stringify(item.recipeId || []),
          item.layout || "item",
          item.typeDescription || "",
        ];
        return client.execute(query, values);
      });

      // Execute all queries in this batch
      await Promise.all(promises);
    }

    // Commit the transaction
    await client.query("COMMIT");

    console.log(`Successfully saved ${items.length} items in batch operation`);
  } catch (error) {
    // Rollback in case of error
    await client.query("ROLLBACK");
    console.error(`Error in batch save operation: ${error.message}`);
    throw error;
  } finally {
    client.release();
  }
}

export {
  saveItemRecipeToDatabase,
  saveStatToDatabase,
  saveSetBonusToDatabase,
  saveEnchantmentDefToDatabase,
  saveEnchantmentLevelToDatabase,
  saveRecipeToDatabase,
  batchSaveEquipmentToDatabase,
  batchSaveGearToDatabase,
  batchFindItemRecipes,
  batchFindRecipes,
  batchSaveItemsToDatabase,
};<|MERGE_RESOLUTION|>--- conflicted
+++ resolved
@@ -332,14 +332,10 @@
     const query = `
       SELECT r.id, jt.item_id
       FROM \`DatabaseItemRecipes\` r
-<<<<<<< HEAD
       JOIN JSON_TABLE(
         COALESCE(r.learnableRecipeIds, '[]'),
         '$[*]' COLUMNS(item_id VARCHAR(255) PATH '$')
       ) as jt
-=======
-      JOIN JSON_TABLE(CAST(r.learnableRecipeIds AS JSON), '$[*]' COLUMNS(item_id VARCHAR(255) PATH '$')) as jt
->>>>>>> 6fd36cb6
       WHERE jt.item_id IN (?)
     `;
 
